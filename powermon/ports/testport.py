""" testport.py """
import logging
import random

from powermon.dto.portDTO import PortDTO
from powermon.commands.result import Result
from powermon.ports.abstractport import AbstractPort
from powermon.protocols import get_protocol_definition
from powermon.commands.command import Command
from powermon.commands.command_definition import CommandDefinition

log = logging.getLogger("test")


class TestPort(AbstractPort):
    """ test port object - responds with test data (if configured in the protocol) """

    @classmethod
    def from_config(cls, config=None):
        log.debug("building test port. config:%s", config)
        # allows specification of which of the test responses to use (mainly to allow test cases to be repeatable)
        response_number = config.get("response_number", None)
        # get protocol handler, default to PI30 if not supplied
        protocol = get_protocol_definition(protocol=config.get("protocol", "PI30"))
        return cls(response_number=response_number, protocol=protocol)

    def __init__(self, response_number, protocol):
        super().__init__(protocol=protocol)
        self.response_number = response_number
        self.connected = False
        self._test_data = None

    def __str__(self):
        return "Test port"

    def to_dto(self) -> PortDTO:
        dto = PortDTO(type="test", protocol=self.get_protocol().toDTO())
        return dto

    def is_connected(self):
        log.debug("Test port is connected")
        return True

    def connect(self) -> int:
        log.debug("Test port connected")
        self.connected = True
        return 1

    def disconnect(self) -> None:
        log.debug("Test port disconnected")
        self.connected = False

    def send_and_receive(self, command: Command) -> Result:
        command_defn : CommandDefinition = command.command_definition
<<<<<<< HEAD
=======

        result = Result(command.code, response_definitions=command.get_response_definitions())
>>>>>>> 724653fc

        if command_defn is not None:
            # Have test data defined, so use that
            number_of_test_responses = len(command_defn.test_responses)
            if self.response_number is not None and self.response_number < number_of_test_responses:
                self._test_data = command_defn.test_responses[self.response_number]
            else:
                self._test_data = command_defn.test_responses[random.randrange(number_of_test_responses)]
        else:
            # No test responses defined
            log.warning("Testing a command with no test responses defined")
            self._test_data = None
<<<<<<< HEAD
        response_line = self._test_data
        log.debug(f"Raw response {response_line}")
        response = self.get_protocol().check_response_and_trim(response_line)
        result = command.build_result(raw_response=response)
=======
        response = self._test_data
        log.debug("Raw response: %s", response)
        result.process_raw_response(response)
>>>>>>> 724653fc
        return result<|MERGE_RESOLUTION|>--- conflicted
+++ resolved
@@ -52,11 +52,6 @@
 
     def send_and_receive(self, command: Command) -> Result:
         command_defn : CommandDefinition = command.command_definition
-<<<<<<< HEAD
-=======
-
-        result = Result(command.code, response_definitions=command.get_response_definitions())
->>>>>>> 724653fc
 
         if command_defn is not None:
             # Have test data defined, so use that
@@ -69,14 +64,8 @@
             # No test responses defined
             log.warning("Testing a command with no test responses defined")
             self._test_data = None
-<<<<<<< HEAD
         response_line = self._test_data
         log.debug(f"Raw response {response_line}")
         response = self.get_protocol().check_response_and_trim(response_line)
         result = command.build_result(raw_response=response)
-=======
-        response = self._test_data
-        log.debug("Raw response: %s", response)
-        result.process_raw_response(response)
->>>>>>> 724653fc
         return result